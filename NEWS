--- conflicted
+++ resolved
@@ -1,5 +1,3 @@
-<<<<<<< HEAD
-=======
 What's new in Sudo 1.8.1p2?
 
  * Two-character CIDR-style IPv4 netmasks are now matched correctly
@@ -12,7 +10,6 @@
 
  * Sudo now works correctly on Tru64 Unix again.
 
->>>>>>> 1a75992b
 What's new in Sudo 1.8.1p1?
 
  * Fixed a problem on AIX where sudo was unable to set the final
