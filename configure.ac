--- conflicted
+++ resolved
@@ -4,11 +4,7 @@
 dnl Copyright (c) 1994-1996,1998-2015 Todd C. Miller <Todd.Miller@courtesan.com>
 dnl
 AC_PREREQ([2.59])
-<<<<<<< HEAD
-AC_INIT([sudo], [1.8.11p2], [http://www.sudo.ws/bugs/], [sudo])
-=======
 AC_INIT([sudo], [1.8.12], [http://www.sudo.ws/bugs/], [sudo])
->>>>>>> 0414ea45
 AC_CONFIG_HEADER([config.h pathnames.h])
 AC_CONFIG_SRCDIR([src/sudo.c])
 dnl
@@ -26,10 +22,7 @@
 AC_SUBST([LDFLAGS])
 AC_SUBST([SUDOERS_LDFLAGS])
 AC_SUBST([LIBUTIL_LDFLAGS])
-<<<<<<< HEAD
-=======
 AC_SUBST([ZLIB_LDFLAGS])
->>>>>>> 0414ea45
 AC_SUBST([LT_LDFLAGS])
 AC_SUBST([LT_LDDEP])
 AC_SUBST([LT_LDEXPORTS])
@@ -2682,11 +2675,7 @@
 dnl
 OLIBS="$LIBS"
 LIBS="${LIBS} ${NET_LIBS}"
-<<<<<<< HEAD
-AC_CHECK_FUNC(socket, [], [
-=======
 AC_CHECK_FUNC([socket], [], [
->>>>>>> 0414ea45
     for libs in "-lsocket" "-linet" "-lsocket -lnsl"; do
 	_libs=
 	for lib in $libs; do
@@ -2710,15 +2699,11 @@
 dnl
 OLIBS="$LIBS"
 LIBS="${LIBS} ${NET_LIBS}"
-<<<<<<< HEAD
-AC_CHECK_FUNC(inet_ntoa, [AC_DEFINE(HAVE_INET_NTOA)], [
-=======
 found=false
 AC_CHECK_FUNC([inet_ntop], [
     found=true
     AC_DEFINE(HAVE_INET_NTOP)
 ], [
->>>>>>> 0414ea45
     for libs in "-lsocket" "-linet" "-lsocket -lnsl" "-lresolv"; do
 	_libs=
 	for lib in $libs; do
@@ -2740,13 +2725,10 @@
     done
 ])
 LIBS="$OLIBS"
-<<<<<<< HEAD
-=======
 if test X"$found" != X"true"; then
     AC_LIBOBJ(inet_ntop)
     SUDO_APPEND_COMPAT_EXP(sudo_inet_ntop)
 fi
->>>>>>> 0414ea45
 dnl
 dnl If inet_pton(3) not in libc, check -lnsl and -linet
 dnl May need to link with *both* -lnsl and -lsocket due to unresolved symbols
@@ -2791,11 +2773,7 @@
 dnl
 OLIBS="$LIBS"
 LIBS="${LIBS} ${NET_LIBS}"
-<<<<<<< HEAD
-AC_CHECK_FUNC(syslog, [], [
-=======
 AC_CHECK_FUNC([syslog], [], [
->>>>>>> 0414ea45
     for libs in "-lsocket" "-linet" "-lsocket -lnsl"; do
 	_libs=
 	for lib in $libs; do
